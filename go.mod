module github.com/TwistedSolutions/fqdn-operator

go 1.21

require (
	github.com/miekg/dns v1.1.59
<<<<<<< HEAD
	github.com/onsi/ginkgo/v2 v2.17.2
=======
	github.com/onsi/ginkgo/v2 v2.19.0
>>>>>>> 6d29d2af
	github.com/onsi/gomega v1.33.1
	k8s.io/api v0.27.2
	k8s.io/apimachinery v0.27.2
	k8s.io/client-go v0.27.2
	sigs.k8s.io/controller-runtime v0.15.0
)

require (
	github.com/beorn7/perks v1.0.1 // indirect
	github.com/cespare/xxhash/v2 v2.2.0 // indirect
	github.com/davecgh/go-spew v1.1.1 // indirect
	github.com/emicklei/go-restful/v3 v3.9.0 // indirect
	github.com/evanphx/json-patch/v5 v5.6.0 // indirect
	github.com/fsnotify/fsnotify v1.6.0 // indirect
	github.com/go-logr/logr v1.4.1 // indirect
	github.com/go-logr/zapr v1.2.4 // indirect
	github.com/go-openapi/jsonpointer v0.19.6 // indirect
	github.com/go-openapi/jsonreference v0.20.1 // indirect
	github.com/go-openapi/swag v0.22.3 // indirect
	github.com/go-task/slim-sprig/v3 v3.0.0 // indirect
	github.com/gogo/protobuf v1.3.2 // indirect
	github.com/golang/groupcache v0.0.0-20210331224755-41bb18bfe9da // indirect
	github.com/golang/protobuf v1.5.3 // indirect
	github.com/google/gnostic v0.5.7-v3refs // indirect
	github.com/google/go-cmp v0.6.0 // indirect
	github.com/google/gofuzz v1.1.0 // indirect
	github.com/google/pprof v0.0.0-20240424215950-a892ee059fd6 // indirect
	github.com/google/uuid v1.3.0 // indirect
	github.com/imdario/mergo v0.3.6 // indirect
	github.com/josharian/intern v1.0.0 // indirect
	github.com/json-iterator/go v1.1.12 // indirect
	github.com/mailru/easyjson v0.7.7 // indirect
	github.com/matttproud/golang_protobuf_extensions v1.0.4 // indirect
	github.com/modern-go/concurrent v0.0.0-20180306012644-bacd9c7ef1dd // indirect
	github.com/modern-go/reflect2 v1.0.2 // indirect
	github.com/munnerz/goautoneg v0.0.0-20191010083416-a7dc8b61c822 // indirect
	github.com/pkg/errors v0.9.1 // indirect
	github.com/prometheus/client_golang v1.15.1 // indirect
	github.com/prometheus/client_model v0.4.0 // indirect
	github.com/prometheus/common v0.42.0 // indirect
	github.com/prometheus/procfs v0.9.0 // indirect
	github.com/spf13/pflag v1.0.5 // indirect
	go.uber.org/atomic v1.7.0 // indirect
	go.uber.org/multierr v1.6.0 // indirect
	go.uber.org/zap v1.24.0 // indirect
	golang.org/x/mod v0.17.0 // indirect
<<<<<<< HEAD
	golang.org/x/net v0.24.0 // indirect
	golang.org/x/oauth2 v0.5.0 // indirect
	golang.org/x/sync v0.7.0 // indirect
	golang.org/x/sys v0.19.0 // indirect
	golang.org/x/term v0.19.0 // indirect
	golang.org/x/text v0.14.0 // indirect
	golang.org/x/time v0.3.0 // indirect
	golang.org/x/tools v0.20.0 // indirect
=======
	golang.org/x/net v0.25.0 // indirect
	golang.org/x/oauth2 v0.5.0 // indirect
	golang.org/x/sync v0.7.0 // indirect
	golang.org/x/sys v0.20.0 // indirect
	golang.org/x/term v0.20.0 // indirect
	golang.org/x/text v0.15.0 // indirect
	golang.org/x/time v0.3.0 // indirect
	golang.org/x/tools v0.21.0 // indirect
>>>>>>> 6d29d2af
	gomodules.xyz/jsonpatch/v2 v2.3.0 // indirect
	google.golang.org/appengine v1.6.7 // indirect
	google.golang.org/protobuf v1.33.0 // indirect
	gopkg.in/inf.v0 v0.9.1 // indirect
	gopkg.in/yaml.v2 v2.4.0 // indirect
	gopkg.in/yaml.v3 v3.0.1 // indirect
	k8s.io/apiextensions-apiserver v0.27.2 // indirect
	k8s.io/component-base v0.27.2 // indirect
	k8s.io/klog/v2 v2.90.1 // indirect
	k8s.io/kube-openapi v0.0.0-20230501164219-8b0f38b5fd1f // indirect
	k8s.io/utils v0.0.0-20230209194617-a36077c30491 // indirect
	sigs.k8s.io/json v0.0.0-20221116044647-bc3834ca7abd // indirect
	sigs.k8s.io/structured-merge-diff/v4 v4.2.3 // indirect
	sigs.k8s.io/yaml v1.3.0 // indirect
)<|MERGE_RESOLUTION|>--- conflicted
+++ resolved
@@ -4,11 +4,7 @@
 
 require (
 	github.com/miekg/dns v1.1.59
-<<<<<<< HEAD
-	github.com/onsi/ginkgo/v2 v2.17.2
-=======
 	github.com/onsi/ginkgo/v2 v2.19.0
->>>>>>> 6d29d2af
 	github.com/onsi/gomega v1.33.1
 	k8s.io/api v0.27.2
 	k8s.io/apimachinery v0.27.2
@@ -55,16 +51,6 @@
 	go.uber.org/multierr v1.6.0 // indirect
 	go.uber.org/zap v1.24.0 // indirect
 	golang.org/x/mod v0.17.0 // indirect
-<<<<<<< HEAD
-	golang.org/x/net v0.24.0 // indirect
-	golang.org/x/oauth2 v0.5.0 // indirect
-	golang.org/x/sync v0.7.0 // indirect
-	golang.org/x/sys v0.19.0 // indirect
-	golang.org/x/term v0.19.0 // indirect
-	golang.org/x/text v0.14.0 // indirect
-	golang.org/x/time v0.3.0 // indirect
-	golang.org/x/tools v0.20.0 // indirect
-=======
 	golang.org/x/net v0.25.0 // indirect
 	golang.org/x/oauth2 v0.5.0 // indirect
 	golang.org/x/sync v0.7.0 // indirect
@@ -73,7 +59,6 @@
 	golang.org/x/text v0.15.0 // indirect
 	golang.org/x/time v0.3.0 // indirect
 	golang.org/x/tools v0.21.0 // indirect
->>>>>>> 6d29d2af
 	gomodules.xyz/jsonpatch/v2 v2.3.0 // indirect
 	google.golang.org/appengine v1.6.7 // indirect
 	google.golang.org/protobuf v1.33.0 // indirect
